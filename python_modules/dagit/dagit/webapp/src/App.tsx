import * as React from "react";
import { Route } from "react-router";
import { BrowserRouter } from "react-router-dom";
<<<<<<< HEAD
import Page from "./Page";
import PipelinesContainer from "./PipelinesContainer";
=======
import Loading from "./Loading";
import PipelineExplorer from "./PipelineExplorer";
import PipelineJumpBar from "./PipelineJumpBar";
import { AppQuery } from "./types/AppQuery";
>>>>>>> 9480db56

import { Alignment, Navbar, NonIdealState } from "@blueprintjs/core";
import navBarImage from "./images/nav-logo.png";

export default class App extends React.Component {
  public render() {
    return (
<<<<<<< HEAD
      <BrowserRouter>
        <Page>
          <Route
            path="/:pipeline?"
            render={({ match, history }) => {
              return (
                <PipelinesContainer
                  pipelineName={match.params.pipeline || ""}
                  history={history}
                />
              );
            }}
          />
        </Page>
      </BrowserRouter>
    );
  }
}
=======
      <Query query={APP_QUERY}>
        {(queryResult: QueryResult<AppQuery, any>) => (
          <Loading queryResult={queryResult}>
            {data => (
              <BrowserRouter>
                <Route path="/:pipeline/:solid?">
                  {({ match, history }) => {
                    const selectedPipeline = data.pipelines.find(
                      p => (match ? p.name === match.params.pipeline : false)
                    );
                    const selectedSolid =
                      selectedPipeline &&
                      selectedPipeline.solids.find(
                        s => (match ? s.name === match.params.solid : false)
                      );

                    return (
                      <>
                        <Navbar>
                          <Navbar.Group align={Alignment.LEFT}>
                            <Navbar.Heading>
                              <img src={navBarImage} style={{ height: 34 }} />
                            </Navbar.Heading>
                            <Navbar.Divider />
                            <PipelineJumpBar
                              selectedPipeline={selectedPipeline}
                              selectedSolid={selectedSolid}
                              pipelines={data.pipelines}
                              history={history}
                            />
                          </Navbar.Group>
                        </Navbar>
                        {selectedPipeline ? (
                          <PipelineExplorer
                            pipeline={selectedPipeline}
                            solid={selectedSolid}
                            history={history}
                          />
                        ) : (
                          <NonIdealState
                            title="No pipeline selected"
                            description="Select a pipeline in the sidebar on the left"
                          />
                        )}
                      </>
                    );
                  }}
                </Route>
              </BrowserRouter>
            )}
          </Loading>
        )}
      </Query>
    );
  }
}

export const APP_QUERY = gql`
  query AppQuery {
    pipelines {
      ...PipelineFragment
    }
  }

  ${PipelineExplorer.fragments.PipelineFragment}
`;
>>>>>>> 9480db56
<|MERGE_RESOLUTION|>--- conflicted
+++ resolved
@@ -1,15 +1,12 @@
 import * as React from "react";
+import gql from "graphql-tag";
+import { Query, QueryResult } from "react-apollo";
 import { Route } from "react-router";
 import { BrowserRouter } from "react-router-dom";
-<<<<<<< HEAD
-import Page from "./Page";
-import PipelinesContainer from "./PipelinesContainer";
-=======
 import Loading from "./Loading";
 import PipelineExplorer from "./PipelineExplorer";
 import PipelineJumpBar from "./PipelineJumpBar";
 import { AppQuery } from "./types/AppQuery";
->>>>>>> 9480db56
 
 import { Alignment, Navbar, NonIdealState } from "@blueprintjs/core";
 import navBarImage from "./images/nav-logo.png";
@@ -17,26 +14,6 @@
 export default class App extends React.Component {
   public render() {
     return (
-<<<<<<< HEAD
-      <BrowserRouter>
-        <Page>
-          <Route
-            path="/:pipeline?"
-            render={({ match, history }) => {
-              return (
-                <PipelinesContainer
-                  pipelineName={match.params.pipeline || ""}
-                  history={history}
-                />
-              );
-            }}
-          />
-        </Page>
-      </BrowserRouter>
-    );
-  }
-}
-=======
       <Query query={APP_QUERY}>
         {(queryResult: QueryResult<AppQuery, any>) => (
           <Loading queryResult={queryResult}>
@@ -102,5 +79,4 @@
   }
 
   ${PipelineExplorer.fragments.PipelineFragment}
-`;
->>>>>>> 9480db56
+`;